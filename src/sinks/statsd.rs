#[cfg(unix)]
use crate::sinks::util::unix::{UnixService, UnixSinkConfig};
use crate::{
    config::{DataType, SinkConfig, SinkContext, SinkDescription},
    event::metric::{Metric, MetricKind, MetricValue, StatisticKind},
    event::Event,
    internal_events::StatsdInvalidMetricReceived,
    sinks::util::{encode_namespace, BatchConfig, BatchSettings, BatchSink, Buffer, Compression},
    sinks::util::{
        tcp::{TcpService, TcpSinkConfig},
        udp::{UdpService, UdpSinkConfig},
    },
};
use futures::{future, FutureExt, TryFutureExt};
use futures01::{stream, Sink};
use serde::{Deserialize, Serialize};

use std::collections::BTreeMap;
use std::fmt::Display;
use std::task::{Context, Poll};
use tower::{Service, ServiceBuilder};

pub struct StatsdSvc {
    client: Client,
}

enum Client {
    Tcp(TcpService),
    Udp(UdpService),
    #[cfg(unix)]
    Unix(UnixService),
}

#[derive(Deserialize, Serialize, Debug, Clone)]
// TODO: add back when serde-rs/serde#1358 is addressed
// #[serde(deny_unknown_fields)]
pub struct StatsdSinkConfig {
    pub namespace: Option<String>,
    #[serde(flatten)]
    pub mode: Mode,
    #[serde(default)]
    pub batch: BatchConfig,
}

#[derive(Deserialize, Serialize, Debug, Clone)]
#[serde(tag = "mode", rename_all = "snake_case")]
pub enum Mode {
    Tcp(TcpSinkConfig),
    Udp(UdpSinkConfig),
    #[cfg(unix)]
    Unix(UnixSinkConfig),
}

inventory::submit! {
    SinkDescription::new_without_default::<StatsdSinkConfig>("statsd")
}

#[async_trait::async_trait]
#[typetag::serde(name = "statsd")]
impl SinkConfig for StatsdSinkConfig {
<<<<<<< HEAD
    fn build(&self, cx: SinkContext) -> crate::Result<(super::VectorSink, super::Healthcheck)> {
=======
    async fn build(
        &self,
        cx: SinkContext,
    ) -> crate::Result<(super::VectorSink, super::Healthcheck)> {
        let sink = StatsdSvc::new(self.clone(), cx.acker())?;
        Ok((sink, future::ok(()).boxed()))
    }

    fn input_type(&self) -> DataType {
        DataType::Metric
    }

    fn sink_type(&self) -> &'static str {
        "statsd"
    }
}

impl StatsdSvc {
    pub fn new(config: StatsdSinkConfig, acker: Acker) -> crate::Result<super::VectorSink> {
>>>>>>> 9734073c
        // 1432 bytes is a recommended packet size to fit into MTU
        // https://github.com/statsd/statsd/blob/master/docs/metric_types.md#multi-metric-packets
        // However we need to leave some space for +1 extra trailing event in the buffer.
        // Also one might keep an eye on server side limitations, like
        // mentioned here https://github.com/DataDog/dd-agent/issues/2638
        let batch = BatchSettings::default()
            .bytes(1300)
            .events(1000)
            .timeout(1)
            .parse_config(self.batch)?;
        let namespace = self.namespace.clone();

        let (client, healthcheck) = match &self.mode {
            Mode::Tcp(config) => {
                let (service, healthcheck) = config.build_service(cx.clone())?;
                (Client::Tcp(service), healthcheck)
            }
            Mode::Udp(config) => {
                let (service, healthcheck) = config.build_service(cx.clone())?;
                (Client::Udp(service), healthcheck)
            }
            #[cfg(unix)]
            Mode::Unix(config) => {
                let (service, healthcheck) = config.build_service()?;
                (Client::Unix(service), healthcheck)
            }
        };
        let service = StatsdSvc { client };

        let sink = BatchSink::new(
            ServiceBuilder::new().service(service),
            Buffer::new(batch.size, Compression::None),
            batch.timeout,
            cx.acker(),
        )
        .sink_map_err(|e| error!("Fatal statsd sink error: {}", e))
        .with_flat_map(move |event| stream::iter_ok(encode_event(event, namespace.as_deref())));

        Ok((
            super::VectorSink::Futures01Sink(Box::new(sink)),
            healthcheck,
        ))
    }

    fn input_type(&self) -> DataType {
        DataType::Metric
    }

    fn sink_type(&self) -> &'static str {
        "statsd"
    }
}

fn encode_tags(tags: &BTreeMap<String, String>) -> String {
    let mut parts: Vec<_> = tags
        .iter()
        .map(|(name, value)| {
            if value == "true" {
                name.to_string()
            } else {
                format!("{}:{}", name, value)
            }
        })
        .collect();
    parts.sort();
    parts.join(",")
}

fn push_event<V: Display>(
    buf: &mut Vec<String>,
    metric: &Metric,
    val: V,
    metric_type: &str,
    sample_rate: Option<u32>,
) {
    buf.push(format!("{}:{}|{}", metric.name, val, metric_type));

    if let Some(sample_rate) = sample_rate {
        if sample_rate != 1 {
            buf.push(format!("@{}", 1.0 / f64::from(sample_rate)))
        }
    };

    if let Some(t) = &metric.tags {
        buf.push(format!("#{}", encode_tags(t)));
    };
}

fn encode_event(event: Event, namespace: Option<&str>) -> Option<Vec<u8>> {
    let mut buf = Vec::new();

    let metric = event.as_metric();
    match &metric.value {
        MetricValue::Counter { value } => {
            push_event(&mut buf, &metric, value, "c", None);
        }
        MetricValue::Gauge { value } => {
            match metric.kind {
                MetricKind::Incremental => {
                    push_event(&mut buf, &metric, format!("{:+}", value), "g", None)
                }
                MetricKind::Absolute => push_event(&mut buf, &metric, value, "g", None),
            };
        }
        MetricValue::Distribution {
            values,
            sample_rates,
            statistic,
        } => {
            let metric_type = match statistic {
                StatisticKind::Histogram => "h",
                StatisticKind::Summary => "d",
            };
            for (val, sample_rate) in values.iter().zip(sample_rates.iter()) {
                push_event(&mut buf, &metric, val, metric_type, Some(*sample_rate));
            }
        }
        MetricValue::Set { values } => {
            for val in values {
                push_event(&mut buf, &metric, val, "s", None);
            }
        }
        _ => {
            emit!(StatsdInvalidMetricReceived {
                value: &metric.value,
                kind: &metric.kind,
            });

            return None;
        }
    };

    let message = encode_namespace(namespace, '.', buf.join("|"));

    let mut body: Vec<u8> = message.into_bytes();
    body.push(b'\n');

    Some(body)
}

impl Service<Vec<u8>> for StatsdSvc {
    type Response = ();
    type Error = crate::Error;
    type Future = future::BoxFuture<'static, Result<(), Self::Error>>;

    fn poll_ready(&mut self, cx: &mut Context<'_>) -> Poll<Result<(), Self::Error>> {
        match &mut self.client {
            Client::Tcp(service) => service.poll_ready(cx).map_err(Into::into),
            Client::Udp(service) => service.poll_ready(cx).map_err(Into::into),
            #[cfg(unix)]
            Client::Unix(service) => service.poll_ready(cx).map_err(Into::into),
        }
    }

    fn call(&mut self, mut frame: Vec<u8>) -> Self::Future {
        if let Some(b'\n') = frame.last() {
            frame.pop();
        }
        match &mut self.client {
            Client::Tcp(service) => service.call(frame.into()).err_into().boxed(),
            Client::Udp(service) => service.call(frame.into()).err_into().boxed(),
            #[cfg(unix)]
            Client::Unix(service) => service.call(frame.into()).err_into().boxed(),
        }
    }
}

#[cfg(test)]
mod test {
    use super::*;
    use crate::{
        event::{metric::MetricKind, metric::MetricValue, metric::StatisticKind, Metric},
        test_util::*,
        Event,
    };
    use bytes::Bytes;
    use futures::{compat::Sink01CompatExt, stream, SinkExt, StreamExt, TryStreamExt};
    use futures01::sync::mpsc;
    use tokio::net::UdpSocket;
    use tokio_util::{codec::BytesCodec, udp::UdpFramed};

    #[cfg(feature = "sources-statsd")]
    use {crate::sources::statsd::parser::parse, std::str::from_utf8};

    fn tags() -> BTreeMap<String, String> {
        vec![
            ("normal_tag".to_owned(), "value".to_owned()),
            ("true_tag".to_owned(), "true".to_owned()),
            ("empty_tag".to_owned(), "".to_owned()),
        ]
        .into_iter()
        .collect()
    }

    #[test]
    fn test_encode_tags() {
        assert_eq!(
            &encode_tags(&tags()),
            "empty_tag:,normal_tag:value,true_tag"
        );
    }

    #[cfg(feature = "sources-statsd")]
    #[test]
    fn test_encode_counter() {
        let metric1 = Metric {
            name: "counter".to_owned(),
            timestamp: None,
            tags: Some(tags()),
            kind: MetricKind::Incremental,
            value: MetricValue::Counter { value: 1.5 },
        };
        let event = Event::Metric(metric1.clone());
        let frame = &encode_event(event, None).unwrap();
        let metric2 = parse(from_utf8(&frame).unwrap().trim()).unwrap();
        assert_eq!(metric1, metric2);
    }

    #[cfg(feature = "sources-statsd")]
    #[test]
    fn test_encode_absolute_counter() {
        let metric1 = Metric {
            name: "counter".to_owned(),
            timestamp: None,
            tags: None,
            kind: MetricKind::Absolute,
            value: MetricValue::Counter { value: 1.5 },
        };
        let event = Event::Metric(metric1);
        let frame = &encode_event(event, None).unwrap();
        // The statsd parser will parse the counter as Incremental,
        // so we can't compare it with the parsed value.
        assert_eq!("counter:1.5|c\n", from_utf8(&frame).unwrap());
    }

    #[cfg(feature = "sources-statsd")]
    #[test]
    fn test_encode_gauge() {
        let metric1 = Metric {
            name: "gauge".to_owned(),
            timestamp: None,
            tags: Some(tags()),
            kind: MetricKind::Incremental,
            value: MetricValue::Gauge { value: -1.5 },
        };
        let event = Event::Metric(metric1.clone());
        let frame = &encode_event(event, None).unwrap();
        let metric2 = parse(from_utf8(&frame).unwrap().trim()).unwrap();
        assert_eq!(metric1, metric2);
    }

    #[cfg(feature = "sources-statsd")]
    #[test]
    fn test_encode_absolute_gauge() {
        let metric1 = Metric {
            name: "gauge".to_owned(),
            timestamp: None,
            tags: Some(tags()),
            kind: MetricKind::Absolute,
            value: MetricValue::Gauge { value: 1.5 },
        };
        let event = Event::Metric(metric1.clone());
        let frame = &encode_event(event, None).unwrap();
        let metric2 = parse(from_utf8(&frame).unwrap().trim()).unwrap();
        assert_eq!(metric1, metric2);
    }

    #[cfg(feature = "sources-statsd")]
    #[test]
    fn test_encode_distribution() {
        let metric1 = Metric {
            name: "distribution".to_owned(),
            timestamp: None,
            tags: Some(tags()),
            kind: MetricKind::Incremental,
            value: MetricValue::Distribution {
                values: vec![1.5],
                sample_rates: vec![1],
                statistic: StatisticKind::Histogram,
            },
        };
        let event = Event::Metric(metric1.clone());
        let frame = &encode_event(event, None).unwrap();
        let metric2 = parse(from_utf8(&frame).unwrap().trim()).unwrap();
        assert_eq!(metric1, metric2);
    }

    #[cfg(feature = "sources-statsd")]
    #[test]
    fn test_encode_set() {
        let metric1 = Metric {
            name: "set".to_owned(),
            timestamp: None,
            tags: Some(tags()),
            kind: MetricKind::Incremental,
            value: MetricValue::Set {
                values: vec!["abc".to_owned()].into_iter().collect(),
            },
        };
        let event = Event::Metric(metric1.clone());
        let frame = &encode_event(event, None).unwrap();
        let metric2 = parse(from_utf8(&frame).unwrap().trim()).unwrap();
        assert_eq!(metric1, metric2);
    }

    #[tokio::test]
    async fn test_send_to_statsd() {
        trace_init();

        let addr = next_addr();

        let config = StatsdSinkConfig {
            namespace: Some("vector".into()),
            batch: BatchConfig {
                max_bytes: Some(512),
                timeout_secs: Some(1),
                ..Default::default()
            },
            mode: Mode::Udp(UdpSinkConfig {
                address: addr.to_string(),
            }),
        };

        let context = SinkContext::new_test();
        let (sink, _healthcheck) = config.build(context).unwrap();

        let events = vec![
            Event::Metric(Metric {
                name: "counter".to_owned(),
                timestamp: None,
                tags: Some(tags()),
                kind: MetricKind::Incremental,
                value: MetricValue::Counter { value: 1.5 },
            }),
            Event::Metric(Metric {
                name: "histogram".to_owned(),
                timestamp: None,
                tags: None,
                kind: MetricKind::Incremental,
                value: MetricValue::Distribution {
                    values: vec![2.0],
                    sample_rates: vec![100],
                    statistic: StatisticKind::Histogram,
                },
            }),
        ];
        let (tx, rx) = mpsc::channel(1);

        let socket = UdpSocket::bind(addr).await.unwrap();
        tokio::spawn(async move {
            UdpFramed::new(socket, BytesCodec::new())
                .map_err(|e| error!("Error reading line: {:?}", e))
                .map_ok(|(bytes, _addr)| bytes.freeze())
                .forward(
                    tx.sink_compat()
                        .sink_map_err(|e| error!("Error sending event: {:?}", e)),
                )
                .await
                .unwrap()
        });

        sink.run(stream::iter(events)).await.unwrap();

        let messages = collect_n(rx, 1).await.unwrap();
        assert_eq!(
            messages[0],
            Bytes::from("vector.counter:1.5|c|#empty_tag:,normal_tag:value,true_tag\nvector.histogram:2|h|@0.01"),
        );
    }
}<|MERGE_RESOLUTION|>--- conflicted
+++ resolved
@@ -58,29 +58,10 @@
 #[async_trait::async_trait]
 #[typetag::serde(name = "statsd")]
 impl SinkConfig for StatsdSinkConfig {
-<<<<<<< HEAD
-    fn build(&self, cx: SinkContext) -> crate::Result<(super::VectorSink, super::Healthcheck)> {
-=======
     async fn build(
         &self,
         cx: SinkContext,
     ) -> crate::Result<(super::VectorSink, super::Healthcheck)> {
-        let sink = StatsdSvc::new(self.clone(), cx.acker())?;
-        Ok((sink, future::ok(()).boxed()))
-    }
-
-    fn input_type(&self) -> DataType {
-        DataType::Metric
-    }
-
-    fn sink_type(&self) -> &'static str {
-        "statsd"
-    }
-}
-
-impl StatsdSvc {
-    pub fn new(config: StatsdSinkConfig, acker: Acker) -> crate::Result<super::VectorSink> {
->>>>>>> 9734073c
         // 1432 bytes is a recommended packet size to fit into MTU
         // https://github.com/statsd/statsd/blob/master/docs/metric_types.md#multi-metric-packets
         // However we need to leave some space for +1 extra trailing event in the buffer.
